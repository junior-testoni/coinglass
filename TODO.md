# TODO List for Coinglass Data Pipeline

This repository currently includes a README with a detailed plan and example code for fetching data from the Coinglass API. Below are the steps needed to turn that plan into a working pipeline. Each item is explained in clear language so you can follow along even if you are not familiar with coding.

1. **Create the Python Script**  
   - Copy the code from the README into a new file named `coinglass_pipeline.py`.  
   - This script contains configuration values such as `API_KEY` and the functions to pull data from Coinglass.
2. **Insert Your API Key**  
   - In the script, find the line that looks like:
     ```python
     API_KEY = "<YOUR_COINGLASS_API_KEY>"  # TODO: Set your Coinglass API key here.
     ```
     Replace `<YOUR_COINGLASS_API_KEY>` with the key you received from Coinglass.  
     (See README line 44 for reference.)
3. **Install Python and Dependencies**  
   - Make sure Python 3 is installed on your computer.  
   - Install the required package by running `pip install requests` from the command line. The other modules (`sqlite3`, `logging`, and `time`) are part of Python itself.
4. **Run the Script**  
   - Execute the script from a terminal with `python coinglass_pipeline.py`.  
   - The script will create a local file named `coinglass_data.db` and start filling it with data.  
   - Running it again in the future will only add new records. (See README lines 376–384 for what the script does and how to schedule it.)
5. **Verify Data**  
   - After running, you can inspect the database with an SQL client or by using the `sqlite3` command-line tool.  
   - Example: `sqlite3 coinglass_data.db "SELECT COUNT(*) FROM open_interest WHERE symbol='BTC';"` (see README line 383).
6. **Optional Future Improvements**  
   - The README suggests expanding to real-time data or additional endpoints if needed.  
   - You can also schedule the script with a cron job so it runs automatically every day.

Following these tasks will get the pipeline up and running so you can collect BTC and ETH derivatives data from Coinglass.

## Progress
- Created `coinglass_pipeline.py` containing the pipeline code.
- Added `requirements.txt` listing required packages.
- Added `.gitignore` to exclude cache and database files from version control.
- Updated `coinglass_pipeline.py` to read the API key from the `COINGLASS_API_KEY` environment variable if available.
- Added a "Setup" section to the README with step-by-step instructions on installing Python, installing dependencies, setting the `COINGLASS_API_KEY` variable, and running the pipeline.
- Next step: follow the new Setup section in the README to configure your environment and execute the script.
- Next step: set your API key via the environment variable or directly in the script, then run `pip install -r requirements.txt` before executing the pipeline.
- Cleaned README title and removed stale content references.
- Next step: review pipeline code and run tests.
- Added a simple `pytest` test and documented how to run it.
- Added `.vscode/` to `.gitignore` so editor settings are not tracked.
- Next step: set your API key via the environment variable or directly in the script,
  then run `pip install -r requirements.txt` and `pytest` before executing the pipeline.
- Updated `AGENTS.md` to note that `coinglass_pipeline.py` now implements the pipeline.
- Next step: verify all documentation remains consistent with the code.
- Added a list of additional endpoints and a generic fetch method to
  `coinglass_pipeline.py`. Also created `coinglass_endpoints.py` and
  documented these endpoints in the README.
  Next step: try fetching some of the new endpoints and review the stored data.

- Added docstrings and optional ``start_time``/``end_time`` parameters to all
  fetch methods in ``coinglass_pipeline.py`` so you can limit the date range
  when calling an endpoint.
  Next step: run ``pytest`` to ensure the script still imports correctly.


- Updated `coinglass_pipeline.py` to fetch every endpoint listed in `coinglass_endpoints.py` and store the JSON results.
<<<<<<< HEAD
  Next step: run the pipeline with your API key to review the collected data.

- Changed `BASE_URL` in both the README and `coinglass_pipeline.py` so the API
  calls point to `https://open-api-v4.coinglass.com` without an extra `/api`
  segment. This prevents requests to URLs like `/api/api/...`.
  Next step: run `pytest -q` then run the pipeline to confirm the endpoints work.
=======
  Next step: run the pipeline with your API key to review the collected data.
>>>>>>> 6fcd0575
<|MERGE_RESOLUTION|>--- conflicted
+++ resolved
@@ -56,13 +56,9 @@
 
 
 - Updated `coinglass_pipeline.py` to fetch every endpoint listed in `coinglass_endpoints.py` and store the JSON results.
-<<<<<<< HEAD
-  Next step: run the pipeline with your API key to review the collected data.
+  Next step: run the pipeline with your API key to review the collected data
 
 - Changed `BASE_URL` in both the README and `coinglass_pipeline.py` so the API
   calls point to `https://open-api-v4.coinglass.com` without an extra `/api`
   segment. This prevents requests to URLs like `/api/api/...`.
-  Next step: run `pytest -q` then run the pipeline to confirm the endpoints work.
-=======
-  Next step: run the pipeline with your API key to review the collected data.
->>>>>>> 6fcd0575
+  Next step: run `pytest -q` then run the pipeline to confirm the endpoints work.