--- conflicted
+++ resolved
@@ -73,11 +73,6 @@
   least two seconds. This keeps the pipeline under the Hobbyist limit of 30
   requests per minute.
   Next step: run `pytest -q` and run the pipeline to confirm no rate limit
-<<<<<<< HEAD
-  errors occur.
 
 - Limited additional endpoint fetching to a subset (`DEFAULT_ADDITIONAL_ENDPOINTS`)
   that works without extra parameters. Update this list if you need more data.
-=======
-  errors occur.
->>>>>>> 7dd122b4
